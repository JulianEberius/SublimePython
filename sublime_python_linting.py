import os
import re
import sys
import pickle
from collections import defaultdict
from functools import cmp_to_key, wraps

import sublime
import sublime_plugin

from SublimePythonIDE.sublime_python import proxy_for, get_setting

sys.path.insert(0, os.path.join(os.path.dirname(__file__), "lib"))
import pyflakes
from linter import Pep8Error, Pep8Warning, OffsetError


def python_only(func):
    """Decorator that make sure we call the given function in python only
    """

    @wraps(func)
    def wrapper(self, view):
        if self.is_python_syntax(view) and not view.is_scratch():
            return func(self, view)

    return wrapper


class PythonLintingListener(sublime_plugin.EventListener):
    """
    Copies a lot of logic from SublimeLinter:
        (https://github.com/SublimeLinter/SublimeLinter)

    Specifically, the Python-Linting parts (PEP8, PyFlakes)
    are included partly here, and partly in server/linter.py.

    Furthermore, the error highlighting code is also adapted from there.
    """
    error_underlines = defaultdict(list)
    violation_underlines = defaultdict(list)
    warning_underlines = defaultdict(list)
    error_messages = defaultdict(dict)
    violation_messages = defaultdict(dict)
    warning_messages = defaultdict(dict)

    # Select one of the predefined gutter mark themes, the options are:
    # "alpha", "bright", "dark", "hard" and "simple"
    MARK_THEMES = ('alpha', 'bright', 'dark', 'hard', 'simple')
    # The path to the built-in gutter mark themes
    MARK_THEMES_PATH = os.path.join(
        "Packages", "SublimePythonIDE", 'gutter_mark_themes')

    # The original theme for anyone interested the previous minimalist approach
    ORIGINAL_MARK_THEME = {
        'violation': 'dot',
        'warning': 'dot',
        'illegal': 'circle'
    }

    def __init__(self, *args, **kwargs):
        super().__init__(*args, **kwargs)
        self.last_selected_line_number = -1

        self.error_level_mapper = {
            'E': (self.error_messages, self.error_underlines),
            'W': (self.warning_messages, self.warning_underlines),
            'V': (self.violation_messages, self.violation_underlines)
        }

    def is_python_syntax(self, view):
        """Return true if we are in a Python syntax defined view
        """

        syntax = view.settings().get('syntax')
        return bool(syntax and ("Python" in syntax))

    @python_only
    def on_load_async(self, view):
        """Check the file syntax on load
        """

        self.check(view)

    @python_only
    def on_activated_async(self, view):
        """Check the file syntax on activated
        """
        self.check(view)

    @python_only
    def on_post_save_async(self, view):
        """Check the file syntax on save
        """

        self.check(view)

    def on_selection_modified_async(self, view):
        if (self.is_python_syntax(view)
                and get_setting('python_linting', view, True)):
            self.update_statusbar(view)

    def check(self, view):
        """Perform a linter check on the view
        """

        if not get_setting('python_linting', view, True):
            return

        filename = view.file_name()
        proxy = proxy_for(view)
        lint_settings = {
            'pep8': get_setting('pep8', view, default_value=True),
            'pep8_ignore': get_setting('pep8_ignore', view, default_value=[]),
            'pyflakes_ignore': get_setting(
                'pyflakes_ignore', view, default_value=[]),
        }

        errors = proxy.check_syntax(view.substr(
            sublime.Region(0, view.size())), lint_settings, filename)
        try:
            errors = pickle.loads(errors.data)

            vid = view.id()
            lines = set()

            # leave this here for compatibility with original plugin
            self.error_underlines[vid] = []
            self.error_messages[vid] = {}
            self.violation_underlines[vid] = []
            self.violation_messages[vid] = {}
            self.warning_underlines[vid] = []
            self.warning_messages[vid] = {}

            self.parse_errors(view, errors, lines, vid)

            # the result can be a list of errors, or single syntax exception
            try:
                self.add_lint_marks(view, lines)
            except Exception as e:
                print('SublimePythonIDE: Add lint marks failed\n{0}'.format(e))

            self.on_selection_modified_async(view)
        except Exception as error:
            print("SublimePythonIDE: No server respose\n{0}".format(error))

    def update_statusbar(self, view):
        """Updates the view status bar
        """

        lineno = view.rowcol(view.sel()[0].end())[0] + 0

        if self.last_selected_line_number != lineno:
            self.last_selected_line_number = lineno
            errors_msg = self._get_lineno_msgs(view, lineno)

            if len(errors_msg) > 0:
                view.set_status('Linter', '; '.join(errors_msg))
            else:
                view.erase_status('Linter')

    def _get_lineno_msgs(self, view, lineno):
        """Get lineno error messages and return it back
        """

        errors_msg = []
        if lineno is not None:
            vid = view.id()
<<<<<<< HEAD
            self.erase_lint_marks(view)

            types = {'warning': warning_underlines, 'violation': violation_underlines, 'illegal': error_underlines}

            for type_name, underlines in list(types.items()):
                if underlines:
                    view.add_regions('lint-underline-' + type_name, underlines, 'python_linter.underline.' + type_name, flags=sublime.DRAW_EMPTY_AS_OVERWRITE)

            if lines:
                outline_style = get_setting('python_linter_mark_style', view, 'outline')
                gutter_mark_enabled = get_setting('python_linter_gutter_marks', view, True)
                gutter_mark_theme = get_setting('python_linter_gutter_marks_theme', view, 'simple')

                outlines = {'warning': [], 'violation': [], 'illegal': []}
                for line in self.error_messages[vid]:
                    outlines['illegal'].append(view.full_line(view.text_point(line, 0)))
                for line in self.warning_messages[vid]:
                    outlines['warning'].append(view.full_line(view.text_point(line, 0)))
                for line in self.violation_messages[vid]:
                    outlines['violation'].append(view.full_line(view.text_point(line, 0)))

                for lint_type in outlines:
                    if outlines[lint_type]:
                        args = [
                            'lint-outlines-{0}'.format(lint_type),
                            outlines[lint_type],
                            'python_linter.outline.{0}'.format(lint_type)
                        ]

                        if gutter_mark_enabled:
                            if gutter_mark_theme == 'original':
                                gutter_mark_image = self.ORIGINAL_MARK_THEME[lint_type]
                            elif gutter_mark_theme in self.MARK_THEMES:
                                gutter_mark_image = os.path.join(self.MARK_THEMES_PATH, "{0}-{1}.png".format(gutter_mark_theme, lint_type))
                            else:
                                gutter_mark_image = "{0}-{1}.png".format(gutter_mark_theme, lint_type)
                        else:
                            gutter_mark_image = None

                        args.append(gutter_mark_image)

                        if outline_style == 'none':
                            args.append(sublime.HIDDEN)
                        else:
                            args.append(sublime.DRAW_OUTLINED)
                        view.add_regions(*args)
        except Exception as e:
            print("SublimePythonIDE: Add lint marks failed")
            print(e)
=======
            errors_msg.extend(self.error_messages[vid].get(lineno, []))
            errors_msg.extend(self.warning_messages[vid].get(lineno, []))
            errors_msg.extend(self.violation_messages[vid].get(lineno, []))

        return errors_msg

    def add_lint_marks(self, view, lines):
        """Adds lint marks to view on the given lines.
        """

        style = get_setting('python_linter_mark_style', view, 'outline')
        outline_style = {'none': sublime.HIDDEN}

        self._erase_lint_marks(view)

        for name, underlines in self._get_types(view).items():
            if len(underlines) > 0:
                view.add_regions(
                    'lint-underline-{name}'.format(name=name),
                    underlines,
                    'python_linter.underline.{name}'.format(name=name),
                    flags=sublime.DRAW_EMPTY_AS_OVERWRITE
                )

        if len(lines) > 0:
            outlines = self._get_outlines(view)

            for lint_type, lints in outlines.items():
                args = [
                    'lint-outlines-{0}'.format(lint_type),
                    outlines[lint_type],
                    'python_linter.outline.{0}'.format(lint_type),
                    self._get_gutter_mark_theme(view, lint_type),
                    outline_style.get(style, sublime.DRAW_OUTLINED)
                ]

                view.add_regions(*args)
>>>>>>> 6d8b3e40

    def add_message(self, lineno, lines, message, messages):
        # Assume lineno is one-based, ST2 wants zero-based line numbers
        lineno -= 1
        lines.add(lineno)
        message = message[0].upper() + message[1:]

        # Remove trailing period from error message
        if message[-1] == '.':
            message = message[:-1]

        if lineno in messages:
            messages[lineno].append(message)
        else:
            messages[lineno] = [message]

    def underline_regex(self, view, **kwargs):
        # Assume lineno is one-based, ST2 wants zero-based line numbers
        offset = 0
        lineno = kwargs.get('lineno', 1) - 1
        kwargs.get('lines', set()).add(lineno)
        line = view.full_line(view.text_point(lineno, 0))
        line_text = view.substr(line)

        if kwargs.get('linematch') is not None:
            match = re.match(kwargs['linematch'], line_text)

            if match is not None:
                line_text = match.group('match')
                offset = match.start('match')
            else:
                return

        iters = re.finditer(kwargs.get('regex'), line_text)
        results = [
            (r.start('underline'), r.end('underline')) for r in iters if (
                kwargs.get('wordmatch') is None
                or r.group('underline') == kwargs.get('wordmatch')
            )
        ]

        # make the lineno one-based again for underline_range
        lineno += 1
        for start, end in results:
            self.underline_range(
                view, lineno, start + offset, kwargs['underlines'], end - start
            )

    def underline_range(self, view, lineno, position, underlines, length=1):
        # Assume lineno is one-based, ST2 wants zero-based line numbers
        lineno -= 1
        line = view.full_line(view.text_point(lineno, 0))
        position += line.begin()

        for i in range(length):
            underlines.append(sublime.Region(position + i))

    def parse_errors(self, view, errors, lines, vid):
        """Parse errors returned from the Pyflakes library
        """

        def underline_word(lineno, word, underlines):
            regex = (
                r'((and|or|not|if|elif|while|in)\s+|[+\-*^%%<>=\(\{{])*\s'
                '*(?P<underline>[\w\.]*{0}[\w]*)'.format(re.escape(word))
            )
            self.underline_regex(
                view, lineno=lineno, regex=regex, lines=lines,
                underlines=underlines, wordmatch=word
            )

        def underline_import(lineno, word, underlines):
            linematch = '(from\s+[\w_\.]+\s+)?import\s+(?P<match>[^#;]+)'
            regex = '(^|\s+|,\s*|as\s+)(?P<underline>[\w]*{0}[\w]*)'.format(
                re.escape(word)
            )
            self.underline_regex(
                view, lineno=lineno, regex=regex, lines=lines,
                underlines=underlines, wordmatch=word, linematch=linematch
            )

        def underline_for_var(lineno, word, underlines):
            regex = 'for\s+(?P<underline>[\w]*{0}[\w*])'.format(
                re.escape(word)
            )
            self.underline_regex(
                view, lineno=lineno, regex=regex, lines=lines,
                underlines=underlines, wordmatch=word
            )

        def underline_duplicate_argument(lineno, word, underlines):
            regex = 'def [\w_]+\(.*?(?P<underline>[\w]*{0}[\w]*)'.format(
                re.escape(word)
            )
            self.underline_regex(
                view, lineno=lineno, regex=regex, lines=lines,
                underlines=underlines, wordmatch=word
            )

        errors.sort(key=cmp_to_key(lambda a, b: a.lineno < b.lineno))
        ignore_star = view.settings().get('pyflakes_ignore_import_*', True)

        for error in errors:
            error_level = 'W' if not hasattr(error, 'level') else error.level
            messages, underlines = self.error_level_mapper.get(error_level)
            messages, underlines = (messages[vid], underlines[vid])

            if type(error) is pyflakes.messages.ImportStarUsed and ignore_star:
                continue

            self.add_message(error.lineno, lines, str(error), messages)
            if isinstance(error, (Pep8Error, Pep8Warning, OffsetError)):
                self.underline_range(
                    view, error.lineno, error.offset, underlines
                )
            elif isinstance(
                error, (
                    pyflakes.messages.RedefinedWhileUnused,
                    pyflakes.messages.UndefinedName,
                    pyflakes.messages.UndefinedExport,
                    pyflakes.messages.UndefinedLocal,
                    pyflakes.messages.Redefined,
                    pyflakes.messages.UnusedVariable)):
                underline_word(error.lineno, error.message_args[0], underlines)
            elif isinstance(error, pyflakes.messages.ImportShadowedByLoopVar):
                underline_for_var(
                    error.lineno, error.message_args[0], underlines)
            elif isinstance(error, pyflakes.messages.UnusedImport):
                underline_import(
                    error.lineno, error.message_args[0], underlines)
            elif isinstance(error, pyflakes.messages.ImportStarUsed):
                underline_import(error.lineno, '*', underlines)
            elif isinstance(error, pyflakes.messages.DuplicateArgument):
                underline_duplicate_argument(
                    error.lineno, error.message_args[0], underlines)
            elif isinstance(error, pyflakes.messages.LateFutureImport):
                pass
            else:
                print('Oops, we missed an error type!', type(error))

    def _get_outlines(self, view):
        """Return outlines for the given view
        """

        vid = view.id()

        errors = self.error_messages[vid]
        warnings = self.warning_messages[vid]
        violation = self.violation_messages[vid]

        return {
            'warning': [self._mark_lines(view, l) for l in warnings],
            'illegal': [self._mark_lines(view, l) for l in errors],
            'violation': [self._mark_lines(view, l) for l in violation]
        }

    def _erase_lint_marks(self, view):
        """Erase all "lint" error marks from view
        """

        view.erase_regions('lint-underline-illegal')
        view.erase_regions('lint-underline-violation')
        view.erase_regions('lint-underline-warning')
        view.erase_regions('lint-outlines-illegal')
        view.erase_regions('lint-outlines-violation')
        view.erase_regions('lint-outlines-warning')
        view.erase_regions('lint-annotations')

    def _get_types(self, view):
        """Get lint types
        """

        vid = view.id()
        return {
            'warning': self.warning_underlines[vid],
            'violation': self.violation_underlines[vid],
            'illegal': self.error_underlines[vid]
        }

    def _mark_lines(self, view, line):
        """Return lines where to set marks
        """

        return view.full_line(view.text_point(line, 0))

    def _get_gutter_mark_theme(self, view, lint_type):
        """Return the right gutter mark theme icons
        """

        image = ''
        if get_setting('python_linter_gutter_marks', view, True):
            theme = get_setting(
                'python_linter_gutter_marks_theme', view, 'simple'
            )

            image = '{0}-{1}.png'.format(theme, lint_type)
            if theme == 'original':
                image = self.ORIGINAL_MARK_THEME[lint_type]
            elif theme in self.MARK_THEMES:
                image = os.path.join(
                    self.MARK_THEMES_PATH, '{0}-{1}.png'.format(
                        theme, lint_type
                    )
                )

        return image<|MERGE_RESOLUTION|>--- conflicted
+++ resolved
@@ -166,57 +166,6 @@
         errors_msg = []
         if lineno is not None:
             vid = view.id()
-<<<<<<< HEAD
-            self.erase_lint_marks(view)
-
-            types = {'warning': warning_underlines, 'violation': violation_underlines, 'illegal': error_underlines}
-
-            for type_name, underlines in list(types.items()):
-                if underlines:
-                    view.add_regions('lint-underline-' + type_name, underlines, 'python_linter.underline.' + type_name, flags=sublime.DRAW_EMPTY_AS_OVERWRITE)
-
-            if lines:
-                outline_style = get_setting('python_linter_mark_style', view, 'outline')
-                gutter_mark_enabled = get_setting('python_linter_gutter_marks', view, True)
-                gutter_mark_theme = get_setting('python_linter_gutter_marks_theme', view, 'simple')
-
-                outlines = {'warning': [], 'violation': [], 'illegal': []}
-                for line in self.error_messages[vid]:
-                    outlines['illegal'].append(view.full_line(view.text_point(line, 0)))
-                for line in self.warning_messages[vid]:
-                    outlines['warning'].append(view.full_line(view.text_point(line, 0)))
-                for line in self.violation_messages[vid]:
-                    outlines['violation'].append(view.full_line(view.text_point(line, 0)))
-
-                for lint_type in outlines:
-                    if outlines[lint_type]:
-                        args = [
-                            'lint-outlines-{0}'.format(lint_type),
-                            outlines[lint_type],
-                            'python_linter.outline.{0}'.format(lint_type)
-                        ]
-
-                        if gutter_mark_enabled:
-                            if gutter_mark_theme == 'original':
-                                gutter_mark_image = self.ORIGINAL_MARK_THEME[lint_type]
-                            elif gutter_mark_theme in self.MARK_THEMES:
-                                gutter_mark_image = os.path.join(self.MARK_THEMES_PATH, "{0}-{1}.png".format(gutter_mark_theme, lint_type))
-                            else:
-                                gutter_mark_image = "{0}-{1}.png".format(gutter_mark_theme, lint_type)
-                        else:
-                            gutter_mark_image = None
-
-                        args.append(gutter_mark_image)
-
-                        if outline_style == 'none':
-                            args.append(sublime.HIDDEN)
-                        else:
-                            args.append(sublime.DRAW_OUTLINED)
-                        view.add_regions(*args)
-        except Exception as e:
-            print("SublimePythonIDE: Add lint marks failed")
-            print(e)
-=======
             errors_msg.extend(self.error_messages[vid].get(lineno, []))
             errors_msg.extend(self.warning_messages[vid].get(lineno, []))
             errors_msg.extend(self.violation_messages[vid].get(lineno, []))
@@ -254,7 +203,6 @@
                 ]
 
                 view.add_regions(*args)
->>>>>>> 6d8b3e40
 
     def add_message(self, lineno, lines, message, messages):
         # Assume lineno is one-based, ST2 wants zero-based line numbers
